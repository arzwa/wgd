--- conflicted
+++ resolved
@@ -30,7 +30,6 @@
     $ wgd ksd --help
 
 To use as a Python package as well as to find additional documentation
-<<<<<<< HEAD
 and examples for the CLI, please consult the docs at
 http://wgd.readthedocs.io/en/latest/
 
@@ -56,15 +55,3 @@
 this repository if you use the software in your research. For citation
 of the tools used in wgd, please consult the documentation at
 http://wgd.readthedocs.io/en/latest/.
-=======
-for the CLI, please consult the docs at
-http://wgd.readthedocs.io/en/latest/
-
-## Citation
-
-Until this package is described in a formal publication, please cite 
-this repository if you use the software in your research.
-
-**Note:** This package is still in development, a new and substantially 
-improved version will soon be released.
->>>>>>> 7f474334
