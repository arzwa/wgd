# Arthur Zwaenepoel (2020)
import uuid
import os
import logging
import numpy as np
import pandas as pd
import subprocess as sp
import fastcluster
from Bio import SeqIO
from Bio import AlignIO
from Bio.Seq import Seq
from Bio.SeqRecord import SeqRecord
from Bio.Alphabet import generic_dna
from Bio.Align import MultipleSeqAlignment
from Bio.Data.CodonTable import TranslationError
from Bio import Phylo
from joblib import Parallel, delayed
from wgd.codeml import Codeml
from wgd.cluster import cluster_ks


# helper functions
def _write_fasta(fname, seq_dict):
    with open(fname, "w") as f:
        for k, v in seq_dict.items():
            f.write(">{}\n{}\n".format(k, v.seq))
    return fname

def _mkdir(dirname):
    if os.path.isdir(dirname):
        logging.warning("dir {} exists!".format(dirname))
    else:
        os.mkdir(dirname)
    return dirname

def _strip_gaps(aln):
    new_aln = aln[:,0:0]
    for j in range(aln.get_alignment_length()):
        if any([x == "-" for x in aln[:,j]]):
            continue
        else:
            new_aln += aln[:,j:j+1]
    return new_aln

def _pal2nal(pro_aln, cds_seqs):
    aln = {}
    for i, s in enumerate(pro_aln):
        cds_aln = ""
        cds_seq = cds_seqs[s.id].seq
        k = 0
        for j in range(pro_aln.get_alignment_length()):
            if pro_aln[i, j] == "-":
                cds_aln += "---"
            elif pro_aln[i, j] == "X":
                cds_aln += "???"  # not sure what best choice for codeml is
                k += 3
            else:
                cds_aln += cds_seq[k:k+3]
                k += 3
        aln[s.id] = cds_aln
    return MultipleSeqAlignment([SeqRecord(v, id=k) for k, v in aln.items()])

def _log_process(o, program=""):
    logging.debug("{} stderr: {}".format(program.upper(), o.stderr.decode()))
    logging.debug("{} stdout: {}".format(program.upper(), o.stdout.decode()))

def _label_internals(tree):
    for i, c in enumerate(tree.get_nonterminals()):
        c.name = str(i)


class SequenceData:
    """
    Sequence data container for Ks distribution computation pipeline. A helper
    class that bundles sequence manipulation methods.
    """
    def __init__(self, cds_fasta,
            tmp_path=None, out_path="wgd_dmd",
            to_stop=True, cds=True):
        if tmp_path == None:
            tmp_path = str(uuid.uuid4())
        self.tmp_path  = _mkdir(tmp_path)
        self.out_path  = _mkdir(out_path)
        self.cds_fasta = cds_fasta
        self.prefix    = os.path.basename(self.cds_fasta)
        self.pro_fasta = os.path.join(tmp_path, self.prefix + ".tfa")
        self.pro_db    = os.path.join(tmp_path, self.prefix + ".db")
        self.cds_seqs  = {}
        self.pro_seqs  = {}
        self.dmd_hits  = {}
        self.rbh       = {}
        self.mcl       = {}
        self.idmap     = {}  # map from the new safe id to the input seq id
        self.read_cds(to_stop=to_stop, cds=cds)
        _write_fasta(self.pro_fasta, self.pro_seqs)

    def read_cds(self, to_stop=True, cds=True):
        """
        Read a CDS fasta file. We give each input record a unique safe ID, and
        keep the full records in a dict with these IDs. We use the newly assigned
        IDs in further analyses, but can reconvert at any time.
        """
        for i, seq in enumerate(SeqIO.parse(self.cds_fasta, 'fasta')):
            gid = "{0}_{1:0>5}".format(self.prefix, i)
            try:
                aa_seq = seq.translate(to_stop=to_stop, cds=cds, id=seq.id,
                                       stop_symbol="")
            except TranslationError as e:
                logging.warning("Translation error ({}) in seq {}".format(
                    e, seq.id))
                continue
            self.cds_seqs[gid] = seq
            self.pro_seqs[gid] = aa_seq
            self.idmap[seq.id] = gid
        return

    def merge(self, other):
        """
        Merge other into self, keeping the paths etc. of self.
        """
        self.cds_seqs.update(other.cds_seqs)
        self.pro_seqs.update(other.pro_seqs)
        self.idmap.update(other.idmap)

    def make_diamond_db(self):
        cmd = ["diamond", "makedb", "--in",
               self.pro_fasta, "-d", self.pro_db]
        out = sp.run(cmd, stdout=sp.PIPE, stderr=sp.PIPE)
        logging.debug(out.stderr.decode())
        if out.returncode == 1:
            logging.error(out.stderr.decode())

    def run_diamond(self, seqs, eval=1e-10):
        self.make_diamond_db()
        run = "_".join([self.prefix, seqs.prefix + ".tsv"])
        outfile = os.path.join(self.tmp_path, run)
        cmd = ["diamond", "blastp", "-d", self.pro_db, "-q",
            seqs.pro_fasta, "-o", outfile]
        out = sp.run(cmd, stdout=sp.PIPE, stderr=sp.PIPE)
        logging.debug(out.stderr.decode())
        df = pd.read_csv(outfile, sep="\t", header=None)
        df = df.loc[df[0] != df[1]]
        self.dmd_hits[seqs.prefix] = df = df.loc[df[10] <= eval]
        return df

    def get_rbh_orthologs(self, seqs, eval=1e-10):
        if self == seqs:
            raise ValueError("RBH orthologs only defined for distinct species")
        df = self.run_diamond(seqs, eval=eval)
        df1 = df.sort_values(10).drop_duplicates([0])
        df2 = df.sort_values(10).drop_duplicates([1])
        self.rbh[seqs.prefix] = df1.merge(df2)
        # self.rbh[seqs.prefix] = seqs.rbh[self.prefix] = df1.merge(df2)
        # write to file using original ids for next steps

    def get_paranome(self, inflation=1.5, eval=1e-10):
        df = self.run_diamond(self, eval=eval)
        gf = self.get_mcl_graph(self.prefix)
        mcl_out = gf.run_mcl(inflation=inflation)
        with open(mcl_out, "r") as f:
            for i, line in enumerate(f.readlines()):
                self.mcl[i] = line.strip().split()

    def get_mcl_graph(self, *args):
        # args are keys in `self.dmd_hits` to use for building MCL graph
        gf = os.path.join(self.tmp_path, "_".join([self.prefix] + list(args)))
        df = pd.concat([self.dmd_hits[x] for x in args])
        df.to_csv(gf, sep="\t", header=False, index=False, columns=[0,1,10])
        return SequenceSimilarityGraph(gf)

    def write_paranome(self, fname=None):
        if not fname:
            fname = os.path.join(self.out_path, "{}.mcl".format(self.prefix))
        with open(fname, "w") as f:
            for k, v in sorted(self.mcl.items()):
                # We report original gene IDs
                f.write("\t".join([self.cds_seqs[x].id for x in v]))
                f.write("\n")
        return fname

    def write_rbh_orthologs(self, seqs):
        prefix = seqs.prefix
        fname = "{}_{}.rbh".format(self.prefix, prefix)
        fname = os.path.join(self.out_path, fname)
        df = self.rbh[prefix]
        df["x"] = df[0].apply(lambda x: seqs.cds_seqs[x].id)
        df["y"] = df[1].apply(lambda x: self.cds_seqs[x].id)
        df.to_csv(fname, columns=["x", "y"], header=None, index=False, sep="\t")
        # header=[prefix, self.prefix]

    def remove_tmp(self, prompt=True):
        if prompt:
            ok = input("Removing {}, sure? [y|n]".format(self.tmp_path))
            if ok != "y":
                return
        out = sp.run(["rm", "-r", self.tmp_path], stdout=sp.PIPE, stderr=sp.PIPE)
        logging.debug(out.stderr.decode())


class SequenceSimilarityGraph:
    def __init__(self, graph_file):
        self.graph_file = graph_file

    def run_mcl(self, inflation=1.5):
        g1 = self.graph_file
        g2 = g1 + ".tab"
        g3 = g1 + ".mci"
        g4 = g2 + ".I{}".format(inflation*10)
        outfile = g1 + ".mcl"
        command = ['mcxload', '-abc', g1, '--stream-mirror',
            '--stream-neg-log10', '-o', g3, '-write-tab', g2]
        logging.debug(" ".join(command))
        out = sp.run(command, stdout=sp.PIPE, stderr=sp.PIPE)
        _log_process(out)
        command = ['mcl', g3, '-I', str(inflation), '-o', g4]
        logging.debug(" ".join(command))
        out = sp.run(command, stdout=sp.PIPE, stderr=sp.PIPE)
        _log_process(out)
        command = ['mcxdump', '-icl', g4, '-tabr', g2, '-o', outfile]
        _log_process(out)
        out = sp.run(command, stdout=sp.PIPE, stderr=sp.PIPE)
        _log_process(out)
        return outfile


# Gene family i/o
def _rename(listoflists, ids):
    new_list = []
    for l in listoflists:
        new_list.append([ids[x] for x in l])
    return new_list

def get_gene_families(seqs, families, rename=True, **kwargs):
    """
    Get the `GeneFamily` objects from a list of families (list with lists of
    gene IDs) and sequence data. When `rename` is set to True, it is assumed
    the gene IDs in the families are the original IDs (not those assigned 
    when reading the CDS from file).

    Note: currently this is only defined for one or two genomes (paranome 
    and one-to-one orthologs), but it should easily generalize to arbitrary
    gene families.
    """
    if type(seqs) == list:
        if len(seqs) > 2:
            raise ValueError("More than two sequence data objects?")
        if len(seqs) == 2:
            seqs[0].merge(seqs[1])
        seqs = seqs[0]
    if rename:
        families = _rename(families, seqs.idmap)
    gene_families = []
    for i, family in enumerate(families):
<<<<<<< HEAD
        if len(families) < 2: continue  # skip singleton families
        #cds = {seqs.idmap[x]: seqs.cds_seqs[seqs.idmap[x]] for x in family}
        #pro = {seqs.idmap[x]: seqs.pro_seqs[seqs.idmap[x]] for x in family}
        cds = {x: seqs.cds_seqs[x] for x in family}
        pro = {x: seqs.pro_seqs[x] for x in family}
=======
>>>>>>> 0fcf6674
        fid = "GF{:0>5}".format(i)
        if len(family) > 1:
            #cds = {seqs.idmap[x]: seqs.cds_seqs[seqs.idmap[x]] for x in family}
            #pro = {seqs.idmap[x]: seqs.pro_seqs[seqs.idmap[x]] for x in family}
            cds = {x: seqs.cds_seqs[x] for x in family}
            pro = {x: seqs.pro_seqs[x] for x in family}
            tmp = os.path.join(seqs.tmp_path, fid)
            gene_families.append(GeneFamily(fid, cds, pro, tmp, **kwargs))
        else:
            logging.debug("Skipping singleton family {}{}".format(fid,family))
    return gene_families


# NOTE: It would be nice to implement an option to do a complete approach
# where we use the tree in codeml to estimate Ks-scale branch lengths?
# NOTE: Still have to implement the pairwise wokflow, feeding pairs of
# aligned sequences to codeml instead of the whole alignment. Since codeml
# in runmode 2 (pairwise comparisons) on a complete alignment removes *all*
# gap-containing columns in the *full* alignment, feeding alignments pair 
# by pair results in more and perhaps better Ks estimates when alignments
# are gappy. On the other hand equilibrium codon frequencies are better 
# estimated when providing the full alignment.
# NOTE: The pairwise approach discussed in the above comment should be
# implemented in `codeml.py`, and here this should just be a keyword arg.
class GeneFamily:
    def __init__(self, gfid, cds, pro, tmp_path,
            aligner="mafft", tree_method="cluster", ks_method="GY94",
            eq_freq="F3X4", kappa=None, prequal=False, strip_gaps=True,
            min_length=3, codeml_iter=1, aln_options="--auto", 
            tree_options="-m LG", pairwise=False):
        self.id = gfid
        self.cds_seqs = cds
        self.pro_seqs = pro
        self.tmp_path = _mkdir(tmp_path)
        self.cds_fasta = os.path.join(self.tmp_path, "cds.fasta")
        self.pro_fasta = os.path.join(self.tmp_path, "pro.fasta")
        self.cds_alnf = os.path.join(self.tmp_path, "cds.aln")
        self.pro_alnf = os.path.join(self.tmp_path, "pro.aln")
        self.cds_aln = None
        self.pro_aln = None
        self.codeml_results = None
        self.tree = None
        self.out = os.path.join(self.tmp_path, "{}.csv".format(gfid))

        # config
        self.aligner = aligner  # mafft | prank | muscle
        self.tree_method = tree_method  # iqtree | fasttree | alc
        self.ks_method = ks_method  # GY | NG
        self.kappa = kappa
        self.eq_freq = eq_freq
        self.prequal = prequal
        self.strip_gaps = strip_gaps  # strip gaps based on overall alignment
        self.codeml_iter = codeml_iter
        self.min_length = min_length  # minimum length of codon alignment
        self.aln_options = aln_options
        self.tree_options = tree_options
        self.pairwise = pairwise

    def get_ks(self):
        logging.info("Analysing family {}".format(self.id))
        self.align()
        length = self.cds_aln.get_alignment_length()
        if length < self.min_length:
            self.nan_result()
            return
        self.run_codeml()
        self.get_tree()
        self.compile_dataframe()
    
    def nan_result(self):
        data = []
        length = self.cds_aln.get_alignment_length()
        for x in self.cds_seqs.keys():
            for y in self.cds_seqs.keys():
                if x == y: continue
                pair = "__".join(sorted([x, y]))
                data.append({
                    "pair": pair, 
                    "gene1": x, 
                    "gene2": y, 
                    "alnlen": length,
                    "family": self.id})
        df = pd.DataFrame.from_records(data).set_index("pair")
        self.codeml_results = df

    # NOT TESTED
    def run_prequal(self):
        cmd = ["prequal", self.pro_fasta]
        out = sp.run(cmd, stdout=sp.PIPE, stderr=sp.PIPE)
        _log_process(out, program="prequal")
        self.pro_fasta = "{}.filtered".format(self.pro_fasta)

    def align(self):
        _write_fasta(self.pro_fasta, self.pro_seqs)
        if self.prequal:
            self.run_prequal()
        if self.aligner == "mafft":
            self.run_mafft(options=self.aln_options)
        else:
            logging.error("Unsupported aligner {}".format(self.aligner))
        self.get_codon_alignment()

    def run_mafft(self, options="--auto"):
        cmd = ["mafft"] + options.split() + ["--amino", self.pro_fasta]
        out = sp.run(cmd, stdout=sp.PIPE, stderr=sp.PIPE)
        with open(self.pro_alnf, 'w') as f: f.write(out.stdout.decode('utf-8'))
        _log_process(out, program="mafft")
        self.pro_aln = AlignIO.read(self.pro_alnf, "fasta")

    def get_codon_alignment(self):
        self.cds_aln = _pal2nal(self.pro_aln, self.cds_seqs)
        if self.strip_gaps:
            self.cds_aln = _strip_gaps(self.cds_aln)

    def run_codeml(self):
        codeml = Codeml(self.cds_aln, exe="codeml", tmp=self.tmp_path, prefix=self.id)
        if self.pairwise:
            result = codeml.run_codeml_pairwise(preserve=True, times=self.codeml_iter)
        else:
            result = codeml.run_codeml(preserve=True, times=self.codeml_iter)
        self.codeml_results = result

    def get_tree(self):
        # dispatch method
        if self.tree_method == "cluster":
            tree = self.cluster()
        elif self.tree_method == "iqtree":
            tree = self.run_iqtree(options=self.tree_options)
        self.tree = tree

    def run_iqtree(self, options="-m LG"):
        cmd = ["iqtree", "-s", self.pro_alnf] + options.split()
        out = sp.run(cmd, stdout=sp.PIPE, stderr=sp.PIPE)
        _log_process(out, program="iqtree")
        tree = Phylo.read(self.pro_alnf + ".treefile", format="newick")
        _label_internals(tree)
        return tree

    def run_fasttree(self):
        pass

    def cluster(self):
        return cluster_ks(self.codeml_results)

    def compile_dataframe(self):
        n = len(self.cds_seqs)
        d = {}
        l = self.tree.get_terminals()
        for i in range(len(l)):
            gi = l[i].name
            for j in range(i+1, len(l)):
                gj = l[j].name
                pair = "__".join(sorted([gi, gj]))
                node = self.tree.common_ancestor(l[i], l[j])
                length = self.cds_aln.get_alignment_length()
                d[pair] = {"node": node.name, "family": self.id, "alnlen": length}
        df = pd.DataFrame.from_dict(d, orient="index")
        self.codeml_results = self.codeml_results.join(df)

def _get_ks(family):
    family.get_ks()
    family.codeml_results.to_csv(family.out)


class KsDistributionBuilder:
    def __init__(self, gene_families, n_threads=4):
        self.families = gene_families
        self.df = None
        self.n_threads = n_threads

    def get_distribution(self):
        Parallel(n_jobs=self.n_threads)(
            delayed(_get_ks)(family) for family in self.families)
        self.df = pd.concat([pd.read_csv(x.out, index_col=0) 
            for x in self.families], sort=True)<|MERGE_RESOLUTION|>--- conflicted
+++ resolved
@@ -251,14 +251,6 @@
         families = _rename(families, seqs.idmap)
     gene_families = []
     for i, family in enumerate(families):
-<<<<<<< HEAD
-        if len(families) < 2: continue  # skip singleton families
-        #cds = {seqs.idmap[x]: seqs.cds_seqs[seqs.idmap[x]] for x in family}
-        #pro = {seqs.idmap[x]: seqs.pro_seqs[seqs.idmap[x]] for x in family}
-        cds = {x: seqs.cds_seqs[x] for x in family}
-        pro = {x: seqs.pro_seqs[x] for x in family}
-=======
->>>>>>> 0fcf6674
         fid = "GF{:0>5}".format(i)
         if len(family) > 1:
             #cds = {seqs.idmap[x]: seqs.cds_seqs[seqs.idmap[x]] for x in family}
@@ -274,15 +266,6 @@
 
 # NOTE: It would be nice to implement an option to do a complete approach
 # where we use the tree in codeml to estimate Ks-scale branch lengths?
-# NOTE: Still have to implement the pairwise wokflow, feeding pairs of
-# aligned sequences to codeml instead of the whole alignment. Since codeml
-# in runmode 2 (pairwise comparisons) on a complete alignment removes *all*
-# gap-containing columns in the *full* alignment, feeding alignments pair 
-# by pair results in more and perhaps better Ks estimates when alignments
-# are gappy. On the other hand equilibrium codon frequencies are better 
-# estimated when providing the full alignment.
-# NOTE: The pairwise approach discussed in the above comment should be
-# implemented in `codeml.py`, and here this should just be a keyword arg.
 class GeneFamily:
     def __init__(self, gfid, cds, pro, tmp_path,
             aligner="mafft", tree_method="cluster", ks_method="GY94",
